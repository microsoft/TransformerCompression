# Copyright (c) Microsoft Corporation.
# Licensed under the MIT license.

[build-system]
requires = ["setuptools>=42.0.0", "setuptools-scm"]
build-backend = "setuptools.build_meta"

[project]
name = "transformercompression"
version = "0.0.1"
description= "Implementation of methods for compressing transformers"
authors = [
    {name = "James Hensman"},
    {name = "Max Croci"},
    {name = "Saleh Ashkboos"},
    {name = "Marcelo Gennari do Nascimento"}
]
readme = "README.md"
requires-python = ">=3.10"
dependencies = [
    "torch",
    "tqdm",
    "accelerate",
    "sentencepiece",
    "einops",
<<<<<<< HEAD
    "huggingface-hub>=0.16.4,<0.18",
    "lm-eval @ git+https://github.com/EleutherAI/lm-evaluation-harness.git@9b0b15b1ccace3534ffbd13298c569869ce8eaf3",
=======
>>>>>>> e231cecc
    "numpy",
    "datasets==2.14.7",
    "ml-collections",
    "wandb",
<<<<<<< HEAD
    "ml-collections",
    "peft==0.6.0"
=======
    "huggingface-hub==0.20.2",
    "lm-eval @ git+https://github.com/EleutherAI/lm-evaluation-harness.git@9b0b15b1ccace3534ffbd13298c569869ce8eaf3",
    "transformers @ git+https://github.com/huggingface/transformers.git@55090585619d7ab880d9a7d7c8b327a746f7cc40"
>>>>>>> e231cecc
]

[project.optional-dependencies]
dev = [
    "mypy>=1.5.1",
    "pre-commit",
    "pylint>=3.0.0",
    "pytest>=7.4.2",
]

finetune = [
    "syne-tune==0.10.0",
    "peft==0.6.0"
]

[tool.setuptools.packages.find]
where = ["src"]
exclude = ["*_test.py", "tests/*"]

[tool.setuptools.package-data]
"*" = ["py.typed"]

[tool.black]
line-length = 120
skip-string-normalization = true

[tool.isort]
py_version = 310
profile = "black"
line_length = 120

[tool.mypy]
python_version = "3.10"
disallow_untyped_defs = true

# TODO: Consider adding this option on per-library basis:
# https://mypy.readthedocs.io/en/stable/running_mypy.html#missing-library-stubs-or-py-typed-marker
ignore_missing_imports = true

[tool.pylint.main]
max-line-length = 120
suggestion-mode = true
py-version = "3.10"

[tool.pylint.messages_control]
# Disable the message, report, category or checker with the given id(s).
disable = [
    "logging-fstring-interpolation"
]

[tool.pylint.basic]
docstring-min-length = 10<|MERGE_RESOLUTION|>--- conflicted
+++ resolved
@@ -18,28 +18,18 @@
 readme = "README.md"
 requires-python = ">=3.10"
 dependencies = [
+    "accelerate",
+    "datasets==2.14.7",
+    "einops",
+    "huggingface-hub==0.20.2",
+    "lm-eval @ git+https://github.com/EleutherAI/lm-evaluation-harness.git@9b0b15b1ccace3534ffbd13298c569869ce8eaf3",
+    "ml-collections",
+    "numpy",
+    "sentencepiece",
     "torch",
     "tqdm",
-    "accelerate",
-    "sentencepiece",
-    "einops",
-<<<<<<< HEAD
-    "huggingface-hub>=0.16.4,<0.18",
-    "lm-eval @ git+https://github.com/EleutherAI/lm-evaluation-harness.git@9b0b15b1ccace3534ffbd13298c569869ce8eaf3",
-=======
->>>>>>> e231cecc
-    "numpy",
-    "datasets==2.14.7",
-    "ml-collections",
+    "transformers @ git+https://github.com/huggingface/transformers.git@55090585619d7ab880d9a7d7c8b327a746f7cc40"
     "wandb",
-<<<<<<< HEAD
-    "ml-collections",
-    "peft==0.6.0"
-=======
-    "huggingface-hub==0.20.2",
-    "lm-eval @ git+https://github.com/EleutherAI/lm-evaluation-harness.git@9b0b15b1ccace3534ffbd13298c569869ce8eaf3",
-    "transformers @ git+https://github.com/huggingface/transformers.git@55090585619d7ab880d9a7d7c8b327a746f7cc40"
->>>>>>> e231cecc
 ]
 
 [project.optional-dependencies]
