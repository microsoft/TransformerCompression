# Copyright (c) Microsoft Corporation.
# Licensed under the MIT license.

[build-system]
requires = ["setuptools>=42.0.0", "setuptools-scm"]
build-backend = "setuptools.build_meta"

[project]
name = "transformercompression"
version = "0.0.1"
description= "Implementation of methods for compressing transformers"
authors = [
    {name = "James Hensman"},
    {name = "Max Croci"},
    {name = "Saleh Ashkboos"},
    {name = "Marcelo Gennari do Nascimento"}
]
readme = "README.md"
requires-python = ">=3.10"
dependencies = [
    "accelerate",
    "datasets",
    "einops",
    "huggingface-hub>=0.16.4,<0.18",
    "lm-eval @ git+https://github.com/EleutherAI/lm-evaluation-harness.git@9b0b15b1ccace3534ffbd13298c569869ce8eaf3",
    "numpy",
    "sentencepiece",
    "torch",
    "tqdm",
    "transformers",
    "wandb",
<<<<<<< HEAD
    "ml-collections",
    "py-repo-root",
    "peft==0.6.0"
=======
    "ml-collections"
>>>>>>> 3a1a177e
]

[project.optional-dependencies]
dev = [
    "mypy>=1.5.1",
    "pre-commit",
    "pylint>=3.0.0",
    "pytest>=7.4.2",
]

finetune = [
    "syne-tune==0.10.0"
]

[tool.setuptools.packages.find]
where = ["src"]
exclude = ["*_test.py", "tests/*"]

[tool.setuptools.package-data]
"*" = ["py.typed"]

[tool.black]
line-length = 120
skip-string-normalization = true

[tool.isort]
py_version = 310
profile = "black"
line_length = 120

[tool.mypy]
python_version = "3.10"
disallow_untyped_defs = true

# TODO: Consider adding this option on per-library basis:
# https://mypy.readthedocs.io/en/stable/running_mypy.html#missing-library-stubs-or-py-typed-marker
ignore_missing_imports = true

[tool.pylint.main]
max-line-length = 120
suggestion-mode = true
py-version = "3.10"

[tool.pylint.messages_control]
# Disable the message, report, category or checker with the given id(s).
disable = [
    "logging-fstring-interpolation"
]

[tool.pylint.basic]
docstring-min-length = 10<|MERGE_RESOLUTION|>--- conflicted
+++ resolved
@@ -29,13 +29,8 @@
     "tqdm",
     "transformers",
     "wandb",
-<<<<<<< HEAD
     "ml-collections",
-    "py-repo-root",
     "peft==0.6.0"
-=======
-    "ml-collections"
->>>>>>> 3a1a177e
 ]
 
 [project.optional-dependencies]
