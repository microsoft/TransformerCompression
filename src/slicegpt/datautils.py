--- conflicted
+++ resolved
@@ -17,13 +17,6 @@
     traindata = datasets.load_dataset("wikitext", "wikitext-2-raw-v1", split="train")
     testdata = datasets.load_dataset("wikitext", "wikitext-2-raw-v1", split="test")
 
-<<<<<<< HEAD
-=======
-    if hf_token == None:
-        tokenizer = transformers.AutoTokenizer.from_pretrained(model, use_fast=False)
-    else:
-        tokenizer = transformers.AutoTokenizer.from_pretrained(model, use_fast=False, use_auth_token=hf_token)
->>>>>>> aee6d8a2
     trainenc = tokenizer("\n\n".join(traindata["text"]), return_tensors="pt")
     testenc = tokenizer("\n\n".join(testdata["text"]), return_tensors="pt")
 
@@ -48,13 +41,6 @@
     traindata = datasets.load_dataset("ptb_text_only", "penn_treebank", split="train")
     valdata = datasets.load_dataset("ptb_text_only", "penn_treebank", split="validation")
 
-<<<<<<< HEAD
-=======
-    if hf_token == None:
-        tokenizer = transformers.AutoTokenizer.from_pretrained(model, use_fast=False)
-    else:
-        tokenizer = transformers.AutoTokenizer.from_pretrained(model, use_fast=False, use_auth_token=hf_token)
->>>>>>> aee6d8a2
     trainenc = tokenizer("\n\n".join(traindata["sentence"]), return_tensors="pt")
     testenc = tokenizer("\n\n".join(valdata["sentence"]), return_tensors="pt")
 
@@ -84,14 +70,6 @@
         split="validation",
     )
 
-<<<<<<< HEAD
-=======
-    if hf_token == None:
-        tokenizer = transformers.AutoTokenizer.from_pretrained(model, use_fast=False)
-    else:
-        tokenizer = transformers.AutoTokenizer.from_pretrained(model, use_fast=False, use_auth_token=hf_token)
-
->>>>>>> aee6d8a2
     random.seed(seed)
     trainloader = []
     for _ in range(nsamples):
@@ -134,13 +112,6 @@
     traindata = datasets.load_dataset("ptb_text_only", "penn_treebank", split="train")
     testdata = datasets.load_dataset("ptb_text_only", "penn_treebank", split="test")
 
-<<<<<<< HEAD
-=======
-    if hf_token == None:
-        tokenizer = transformers.AutoTokenizer.from_pretrained(model, use_fast=False)
-    else:
-        tokenizer = transformers.AutoTokenizer.from_pretrained(model, use_fast=False, use_auth_token=hf_token)
->>>>>>> aee6d8a2
     trainenc = tokenizer(" ".join(traindata["sentence"]), return_tensors="pt")
     testenc = tokenizer(" ".join(testdata["sentence"]), return_tensors="pt")
 
@@ -170,14 +141,6 @@
         split="validation",
     )
 
-<<<<<<< HEAD
-=======
-    if hf_token == None:
-        tokenizer = transformers.AutoTokenizer.from_pretrained(model, use_fast=False)
-    else:
-        tokenizer = transformers.AutoTokenizer.from_pretrained(model, use_fast=False, use_auth_token=hf_token)
-
->>>>>>> aee6d8a2
     import random
 
     random.seed(seed)
