import logging
import time

import numpy as np
import torch
import transformers
from accelerate import dispatch_model, infer_auto_device_map
from accelerate.utils import get_balanced_memory
<<<<<<< HEAD
import transformers
=======
from torch.utils.data import DataLoader
from tqdm import tqdm
>>>>>>> e4f15735

from tqdm import tqdm
import numpy as np
from . import utils


@torch.no_grad()
def evaluate_ppl(model, testloader: DataLoader[torch.Tensor], device: torch.device) -> float:
    """
    Evaluate the model's perplexity on the test set using batch processing.
    It is expected that model is already on the correct device.
    """
    if device == torch.device("cuda"):
        sync_gpus()

    start_time = time.time()

    model.eval()

    loss_fct = torch.nn.CrossEntropyLoss(reduction="none")

    nlls = []

    for batch in testloader:
        input_ids = batch.to(device)
        logits = model(input_ids=input_ids).logits

        # Shift outputs and labels autoregressively.
        logits = logits[:, :-1, :]
        shift_labels = input_ids[:, 1:]

        # CrossEntropyLoss demands data dimension is dimension 1.
        nll = loss_fct(logits.permute(0, 2, 1), shift_labels).float().sum(dim=1) / model.seqlen

        nlls.append(nll)

    nlls = torch.cat(nlls)
    ppl = torch.exp(nlls.sum() / nlls.numel())

    if device == torch.device("cuda"):
        sync_gpus()

    elapsed = time.time() - start_time
    logging.info(
        "Time spent on evaluation: %s",
        time.strftime("%H:%M:%S.{}".format(str(elapsed % 1)[2:])[:13], time.gmtime(elapsed)),
    )

    return ppl.item()


<<<<<<< HEAD
def distribute_model(model):
=======
def distribute_model(model) -> None:
>>>>>>> e4f15735
    """Distribute the model across available GPUs."""
    no_split_modules = [
        "OPTDecoderLayer",
        "CompressedOPTDecoderLayer",
        "LlamaDecoderLayer",
        "CompressedLlamaDecoderLayer",
    ]
    max_memory = get_balanced_memory(
        model,
        no_split_module_classes=no_split_modules,
    )

    device_map = infer_auto_device_map(model, max_memory=max_memory, no_split_module_classes=no_split_modules)

    dispatch_model(
        model, device_map=device_map, offload_buffers=True, offload_dir="offload", state_dict=model.state_dict()
    )

    # Run GC and cleanup GPU memory
    utils.cleanup_memory()


<<<<<<< HEAD
def sync_gpus():
=======
def sync_gpus() -> None:
>>>>>>> e4f15735
    """Sync all GPUs to make sure all operations are finished, needed for correct benchmarking of latency/throughput."""
    for i in range(torch.cuda.device_count()):
        torch.cuda.synchronize(device=i)


<<<<<<< HEAD
def benchmark(model, input_batch, device):
    model.config.use_cache = True

    cache = {"past": None}
    def clear_past(i):
        def tmp(layer, inp, out):
            if cache["past"]:
                cache["past"][i] = None
=======
def benchmark(model, input_batch: torch.tensor, device: torch.device) -> dict:
    """Benchmark the model's latency and throughput on the given input batch."""
    model.config.use_cache = True

    cache = {"past": None}

    def clear_past_cache(layer_idx):
        def tmp(*_):
            if cache["past"]:
                cache["past"][layer_idx] = None
>>>>>>> e4f15735

        return tmp

    if isinstance(model, transformers.LlamaForCausalLM):
<<<<<<< HEAD
        for i, layer in enumerate(model.model.layers):
            layer.register_forward_hook(clear_past(i))
    elif isinstance(model, transformers.OPTForCausalLM):
        for i, layer in enumerate(model.model.decoder.layers):
            layer.register_forward_hook(clear_past(i))
=======
        for idx, layer in enumerate(model.model.layers):
            layer.register_forward_hook(clear_past_cache(idx))
    elif isinstance(model, transformers.OPTForCausalLM):
        for idx, layer in enumerate(model.model.decoder.layers):
            layer.register_forward_hook(clear_past_cache(idx))
>>>>>>> e4f15735
    else:
        raise NotImplementedError(f"Unsupported model type: {type(model)}")

    with torch.no_grad():
<<<<<<< HEAD
        batch_size = input_batch.shape[0]
        input_seqlen = input_batch.shape[1]
        attention_mask = torch.ones((batch_size, input_seqlen))
        times = []
        for i in tqdm(range(input_seqlen), desc="Benchmarking"):
=======
        batch_size, input_seq_len = input_batch.shape[:2]
        attention_mask = torch.ones((batch_size, input_seq_len))
        time_measurements = []

        for i in tqdm(range(input_seq_len), desc="Benchmarking"):
>>>>>>> e4f15735
            input_batch_i = input_batch[:, i].reshape((batch_size, 1)).to(device)
            attention_mask_i = attention_mask[:, : (i + 1)].to(device)

            sync_gpus()
<<<<<<< HEAD
            tick = time.time()
            out = model(
                input_batch_i,
                past_key_values=cache["past"],
                attention_mask=attention_mask_i
            )
            sync_gpus()
            times.append(time.time() - tick)

            cache["past"] = list(out.past_key_values)
            del out

            input_batch_i, attention_mask_i = input_batch_i.to("cpu"), attention_mask_i.to("cpu")

        median_time = np.median(times)
        throughput = batch_size / median_time
        
        results = {"median_time": median_time, "latency": 1/throughput, "throughput": throughput}
=======
            start_time = time.time()
            output = model(input_batch_i, past_key_values=cache["past"], attention_mask=attention_mask_i)
            sync_gpus()
            time_measurements.append(time.time() - start_time)

            cache["past"] = list(output.past_key_values)
            del output

            input_batch_i, attention_mask_i = input_batch_i.to("cpu"), attention_mask_i.to("cpu")

        median_time = np.median(time_measurements)
        throughput = batch_size / median_time

        results = {"median_time": median_time, "latency": 1 / throughput, "throughput": throughput}
>>>>>>> e4f15735
        return results<|MERGE_RESOLUTION|>--- conflicted
+++ resolved
@@ -6,12 +6,9 @@
 import transformers
 from accelerate import dispatch_model, infer_auto_device_map
 from accelerate.utils import get_balanced_memory
-<<<<<<< HEAD
-import transformers
-=======
 from torch.utils.data import DataLoader
 from tqdm import tqdm
->>>>>>> e4f15735
+import transformers
 
 from tqdm import tqdm
 import numpy as np
@@ -63,11 +60,7 @@
     return ppl.item()
 
 
-<<<<<<< HEAD
-def distribute_model(model):
-=======
 def distribute_model(model) -> None:
->>>>>>> e4f15735
     """Distribute the model across available GPUs."""
     no_split_modules = [
         "OPTDecoderLayer",
@@ -90,26 +83,12 @@
     utils.cleanup_memory()
 
 
-<<<<<<< HEAD
-def sync_gpus():
-=======
 def sync_gpus() -> None:
->>>>>>> e4f15735
     """Sync all GPUs to make sure all operations are finished, needed for correct benchmarking of latency/throughput."""
     for i in range(torch.cuda.device_count()):
         torch.cuda.synchronize(device=i)
 
 
-<<<<<<< HEAD
-def benchmark(model, input_batch, device):
-    model.config.use_cache = True
-
-    cache = {"past": None}
-    def clear_past(i):
-        def tmp(layer, inp, out):
-            if cache["past"]:
-                cache["past"][i] = None
-=======
 def benchmark(model, input_batch: torch.tensor, device: torch.device) -> dict:
     """Benchmark the model's latency and throughput on the given input batch."""
     model.config.use_cache = True
@@ -120,65 +99,28 @@
         def tmp(*_):
             if cache["past"]:
                 cache["past"][layer_idx] = None
->>>>>>> e4f15735
 
         return tmp
 
     if isinstance(model, transformers.LlamaForCausalLM):
-<<<<<<< HEAD
-        for i, layer in enumerate(model.model.layers):
-            layer.register_forward_hook(clear_past(i))
-    elif isinstance(model, transformers.OPTForCausalLM):
-        for i, layer in enumerate(model.model.decoder.layers):
-            layer.register_forward_hook(clear_past(i))
-=======
         for idx, layer in enumerate(model.model.layers):
             layer.register_forward_hook(clear_past_cache(idx))
     elif isinstance(model, transformers.OPTForCausalLM):
         for idx, layer in enumerate(model.model.decoder.layers):
             layer.register_forward_hook(clear_past_cache(idx))
->>>>>>> e4f15735
     else:
         raise NotImplementedError(f"Unsupported model type: {type(model)}")
 
     with torch.no_grad():
-<<<<<<< HEAD
-        batch_size = input_batch.shape[0]
-        input_seqlen = input_batch.shape[1]
-        attention_mask = torch.ones((batch_size, input_seqlen))
-        times = []
-        for i in tqdm(range(input_seqlen), desc="Benchmarking"):
-=======
         batch_size, input_seq_len = input_batch.shape[:2]
         attention_mask = torch.ones((batch_size, input_seq_len))
         time_measurements = []
 
         for i in tqdm(range(input_seq_len), desc="Benchmarking"):
->>>>>>> e4f15735
             input_batch_i = input_batch[:, i].reshape((batch_size, 1)).to(device)
             attention_mask_i = attention_mask[:, : (i + 1)].to(device)
 
             sync_gpus()
-<<<<<<< HEAD
-            tick = time.time()
-            out = model(
-                input_batch_i,
-                past_key_values=cache["past"],
-                attention_mask=attention_mask_i
-            )
-            sync_gpus()
-            times.append(time.time() - tick)
-
-            cache["past"] = list(out.past_key_values)
-            del out
-
-            input_batch_i, attention_mask_i = input_batch_i.to("cpu"), attention_mask_i.to("cpu")
-
-        median_time = np.median(times)
-        throughput = batch_size / median_time
-        
-        results = {"median_time": median_time, "latency": 1/throughput, "throughput": throughput}
-=======
             start_time = time.time()
             output = model(input_batch_i, past_key_values=cache["past"], attention_mask=attention_mask_i)
             sync_gpus()
@@ -193,5 +135,4 @@
         throughput = batch_size / median_time
 
         results = {"median_time": median_time, "latency": 1 / throughput, "throughput": throughput}
->>>>>>> e4f15735
         return results