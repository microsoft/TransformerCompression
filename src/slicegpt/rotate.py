--- conflicted
+++ resolved
@@ -20,12 +20,8 @@
     get_second_layernorm,
     get_signals,
 )
-<<<<<<< HEAD
-from .utils import cleanup_memory, pca_calc
+from .utils import cleanup_memory
 from .modules import RMSN
-=======
-from .utils import cleanup_memory
->>>>>>> c9e31387
 
 DEV = torch.device("cuda" if torch.cuda.is_available() else "cpu")
 
@@ -168,18 +164,13 @@
     rotate_embeddings(model, Q)
     slice_embeddings(model, new_embedding_dimension)
 
-    # rotate and slice inputs
-<<<<<<< HEAD
-    new_inps = torch.matmul(inps, Q.to(dtype=dtype))[:, :, :new_embedding_dimension]
-    rmsn = RMSN(Q.shape[-1])
-    errors = inps - torch.matmul(new_inps, Q.T.to(dtype=dtype)[:new_embedding_dimension, :])
-    shortcut_bias = torch.mean(errors, dim=[0, 1])
-    # errors = rmsn(inps) - torch.matmul(rmsn(new_inps), Q.T.to(dtype=dtype)[:new_embedding_dimension, :])
-    # input_bias = torch.mean(errors, dim=[0, 1])
-    inps = new_inps
-=======
-    inps = [torch.matmul(inp.to(device=DEV), Q.to(dtype=dtype))[:, :, :new_embedding_dimension].cpu() for inp in inps]
->>>>>>> c9e31387
+    # rotate and slice inputs TODO only one batch on GPU at once please!
+    Q_sliced = Q.to(dtype=dtype)[:, :new_embedding_dimension]
+    new_inps = [torch.matmul(inp.to(device=DEV), Q_sliced) for inp in inps] # on cuda
+    errors = [inp.to(device=DEV) - torch.matmul(new_inp, Q_sliced.T) for inp, new_inp in zip(inps, new_inps)]
+    shortcut_bias = torch.stack([torch.mean(err, dim=[0, 1]) for err in errors]).mean(0)
+    inps = [inp.cpu() for inp in new_inps]
+
 
     logging.info("Rotate and slice layers")
     layers = get_layers(model)
@@ -198,10 +189,11 @@
         Q = Q.to(device=DEV, dtype=torch.float64)
         
         # compute bias correction
-        mlp_ln_inputs = mlp_ln_inputs.to(device=Q.device)
-        new_inputs = torch.matmul(mlp_ln_inputs, Q.to(dtype=dtype)[:, :new_embedding_dimension])
-        errors = mlp_ln_inputs - torch.matmul(new_inputs, Q.T.to(dtype=dtype)[:new_embedding_dimension, :])
-        shortcut_bias = torch.mean(errors, dim=[0]) # TODO: check this dim is correct wih Max's refactor? I expect it to be [0, 1]
+        mlp_ln_inputs = [inp.to(device=Q.device) for inp in mlp_ln_inputs]
+        Q_sliced = Q.to(dtype=dtype)[:, :new_embedding_dimension]
+        new_inputs = [torch.matmul(inp, Q_sliced) for inp in mlp_ln_inputs]
+        errors = [orig_inp - torch.matmul(inp, Q_sliced.T) for orig_inp, inp in zip(mlp_ln_inputs, new_inputs)]
+        shortcut_bias = torch.stack([torch.mean(err, dim=[0, 1]) for err in errors]).mean(0)
 
         # apply new Q to attention output
         layer.attn_shortcut_Q = torch.matmul(layer.attn_shortcut_Q, Q.to(dtype=dtype))
@@ -221,15 +213,9 @@
         cleanup_memory()
 
         # now compute the outputs of the layer with slicing between Attention and mlp.
-<<<<<<< HEAD
-        _, outputs = get_signals(layer, inps, attention_mask)
-        _, Q = pca_calc(outputs.reshape(-1, outputs.shape[-1]))
-        
-=======
         _, outs = get_signals(layer, inps, attn_masks)
         _, Q = pca_calc(outs)
 
->>>>>>> c9e31387
         layer.mlp_shortcut_Q = torch.matmul(layer.mlp_shortcut_Q, Q.to(dtype=dtype))
         if fix_biases:
             layer.mlp_shortcut_bias = torch.matmul(Q.T.to(dtype=dtype), layer.mlp_shortcut_bias)
@@ -243,14 +229,11 @@
         rotate_mlp_output(layer, Q)
         slice_mlp_output(layer, dim)
 
-<<<<<<< HEAD
-        inps = torch.matmul(outputs, Q.to(dtype=dtype))[:, :, :dim]
-        errors = outputs - torch.matmul(inps, Q.T.to(dtype=dtype)[:dim, :])
-        shortcut_bias = torch.mean(errors, dim=[0, 1]) 
-=======
-        inps = [torch.matmul(out.to(device=DEV), Q.to(dtype=dtype))[:, :, :dim].cpu() for out in outs]
->>>>>>> c9e31387
-
+        Q_sliced = Q.to(dtype=dtype)[:, :dim]
+        inps = [torch.matmul(out.to(device=DEV), Q_sliced) for out in outs]
+        errors = [out.to(device=DEV) - torch.matmul(inp, Q_sliced.T) for inp, out in zip(inps, outs)]
+        shortcut_bias = torch.stack([torch.mean(err, dim=[0, 1]) for err in errors]).mean(0)
+        inps = [inp.cpu() for inp in inps]
         layer = layer.to('cpu')
 
         # Run GC and cleanup GPU memory
