--- conflicted
+++ resolved
@@ -123,26 +123,16 @@
     model_adapter: ModelAdapter,
     dataloader: torch.utils.data.DataLoader[torch.Tensor],
     slicing_scheduler: SlicingScheduler,
-<<<<<<< HEAD
-    ignore_tokens: list[int] | None = None,
+    apply_mask: bool = True,
     final_orientation: str = 'pca',
-=======
-    apply_mask: bool = True,
->>>>>>> 9511d7c3
 ) -> None:
     """
     Rotate and slice a model, with interleaved slicing and PCA calculations
     """
     if model_adapter.parallel_blocks:
-<<<<<<< HEAD
-        rotate_and_slice_parallel(model_adapter, dataloader, slicing_scheduler, ignore_tokens, final_orientation)
+        rotate_and_slice_parallel(model_adapter, dataloader, slicing_scheduler, apply_mask, final_orientation)
     else:
-        rotate_and_slice_sequential(model_adapter, dataloader, slicing_scheduler, ignore_tokens, final_orientation)
-=======
-        rotate_and_slice_parallel(model_adapter, dataloader, slicing_scheduler, apply_mask)
-    else:
-        rotate_and_slice_sequential(model_adapter, dataloader, slicing_scheduler, apply_mask)
->>>>>>> 9511d7c3
+        rotate_and_slice_sequential(model_adapter, dataloader, slicing_scheduler, apply_mask, final_orientation)
 
 
 @torch.no_grad()
@@ -150,12 +140,8 @@
     model_adapter: ModelAdapter,
     dataloader: torch.utils.data.DataLoader[torch.Tensor],
     slicing_scheduler: SlicingScheduler,
-<<<<<<< HEAD
-    ignore_tokens: list[int] | None = None,
+    apply_mask: bool = True,
     final_orientation: str = 'pca',
-=======
-    apply_mask: bool = True,
->>>>>>> 9511d7c3
 ) -> None:
     """
     Rotate and slice the provided model, with interleaved slicing and PCA calculations.
@@ -264,12 +250,8 @@
     model_adapter: ModelAdapter,
     dataloader: torch.utils.data.DataLoader[torch.Tensor],
     slicing_scheduler: SlicingScheduler,
-<<<<<<< HEAD
-    ignore_tokens: list[int] | None = None,
+    apply_mask: bool = True,
     final_orientation: str = 'pca',
-=======
-    apply_mask: bool = True,
->>>>>>> 9511d7c3
 ) -> None:
     """
     Rotate and slice a model, with interleaved slicing and PCA calculations
