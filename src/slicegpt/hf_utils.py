--- conflicted
+++ resolved
@@ -138,16 +138,12 @@
 
 @do_not_initialize
 def load_sliced_model(
-<<<<<<< HEAD
-    model_name: str, model_path: str, sparsity: float, token: str, lora_config: LoraConfig = None, round_interval=1
-=======
     model_name: str,
     model_path: str,
     sparsity: float,
     token: str,
     lora_config: LoraConfig = None,
     round_interval: int = 1,
->>>>>>> e231cecc
 ) -> tuple[ModelAdapter, PreTrainedTokenizerBase]:
     """Loads the sliced model and the tokenizer from the given path. If lora_config is supplied as an arg then this
     function will return a PEFT model (post-slicing finetuned model)."""
