import logging
from typing import Any

import torch
from tqdm import tqdm

from quarot.model_adapter import LayerAdapter, ModelAdapter
from quarot.nn.linear import QuarotFP16Linear
from quarot.quant_utils import PackedQuantizedTensor
from quarot.rtn import calculate_scales, quantize_weight_rtn
from slicegpt.rotate import get_layer0_inputs
from slicegpt.utils import cleanup_memory, map_tensors


def gptq_quantize_column(i, col_idx, block_end_idx, 
                    W, Q, Err_block, L_inv_transpose, 
                    scale, offset, bits, symmetric):
    """
    Quantize one column of the weight matrix, W[:, col_idx]
    
    i indexes the current position in the block. 
    """
    # store the int-quantized weight column
    Q[:, col_idx] = quantize_weight_rtn(
        W[:, col_idx : col_idx + 1], scale, offset, bits, symmetric=symmetric
    ).flatten()

    # calculate the dequantized weight
    if symmetric:
        W_dequantized = Q[:, col_idx] * scale.flatten()
    else:
        W_dequantized = (Q[:, col_idx] - offset.flatten()) * scale.flatten()

    # calculate quantization error (between original and dequantized weight column)
    Err_block[:, i] = (W[:, col_idx] - W_dequantized) / L_inv_transpose[col_idx, col_idx]

    # update the rest of the weights in the block
    W[:, col_idx:block_end_idx] -= (
        Err_block[:, i : i + 1] * L_inv_transpose[col_idx : col_idx + 1, col_idx:block_end_idx]
    )

@torch.no_grad()
def quantize_weight_gptq(
    W: torch.Tensor,
    H: torch.Tensor,
    bits: int,
    symmetric: bool = True,
    max_blocksize: int = 128,
    percdamp: float = 0.01,
    groupsize: int | None = None,
    clip_weights: bool = True,
) -> tuple[torch.Tensor, torch.Tensor, torch.Tensor | None]:
    """
    Quantize a weight tensor to INT<bits> using the GPTQ scheme.

    Args:
        W: The weight tensor to quantize.
        H: The Hessian of the activations, must have dtype==torch.float32.
        bits: The number of bits to quantize to.
        symmetric: Whether to use symmetric quantization.
        max_blocksize: The maximum block size for the GPTQ algorithm.
        percdamp: The damping factor for the Hessian.
        groupsize: The number of weights to group together for quantization.
        clip_weights: Whether to clip the weights (by searching for good clipping ratios) to the range of the quantization.
    """
    num_features, num_columns = W.shape
    orig_dev = W.device
    orig_dtype = W.dtype
    W = W.to('cuda', dtype=torch.float32)
    H = H.to(W.device)

    # deal with group quantization. 
    # If groupsize is None, we quantize the entire tensor at once (there's a single scale and offset).
    # otherwise, we collect the scale/offset for each group in a list
    if groupsize is None:
        scale, offset = calculate_scales(W, bits, symmetric=symmetric, clip_weights=clip_weights, vectorized=False)
        scale = scale.float()
<<<<<<< HEAD
        offset = offset.float() if offset is not None else None
    else:
        group_scales = []
        group_offsets = []
=======
        if not symmetric:
            offset = offset.float()
    else:
        raise NotImplementedError("Groupwise quantization not yet tested for GPTQ")
>>>>>>> e6162f5b

    # find dead weights and set them to zero, and their Hess value to 1
    dead = torch.diag(H) == 0.0
    H[dead, dead] = 1.0
    W[:, dead] = 0.0

    # add damping to the diagonal
    H.diagonal().add_(percdamp * torch.mean(torch.diag(H)))

    # calculate the inverse layer Hessian (Cholesky form). 
    # NB this is different to the original implementation. We require the (transpose) of the choleskyu of the _inverse_ of H. 
    # oringially this was done by chol(inv(H)). Here we do chol(H)^-1, with some re-ordering to ensure we get an equivalent solution. 
    # chol(inv(H), upper=True) = flip(inv(chol(flip(H), upper=False)))
    # This version requires fewer flops and should be numerically superior. 
    PHP = torch.flip(H, (0, 1))
    L = torch.linalg.cholesky(PHP)
    L_inv = torch.linalg.solve_triangular(L, torch.eye(L.shape[0], device=L.device, dtype=L.dtype), upper=False)
    L_inv_transpose = torch.flip(L_inv, (0, 1))

    Q = torch.zeros_like(W)
    for block_start_idx in range(0, num_columns, max_blocksize):
        block_end_idx = min(block_start_idx + max_blocksize, num_columns)
        blocksize = block_end_idx - block_start_idx

        Err_block = torch.zeros((W.shape[0], blocksize), dtype=W.dtype, device=W.device)

        for i in range(blocksize): # i = which col to quantize (wrt block)
            col_idx = block_start_idx + i # which ciolumn to quantize (wrt original matrix)

            # if this is a new group, calculate the scales for the group
            if groupsize is not None and col_idx % groupsize == 0:
                scale, offset = calculate_scales(
                    W[:, col_idx : col_idx + groupsize],
                    bits,
                    symmetric=symmetric,
                    clip_weights=clip_weights,
                    vectorized=False,
                )
<<<<<<< HEAD
                scale = scale.float()
                offset = offset.float() if offset is not None else None
                group_scales.append(scale)
                group_offsets.append(offset)

            gptq_quantize_column(i, col_idx, block_end_idx, 
                    W, Q, Err_block, L_inv_transpose, 
                    scale, offset, bits, symmetric)
=======

            # store the int-quantized weight column
            Q[:, cur_idx] = quantize_weight_rtn(W[:, cur_idx : cur_idx + 1], scale, offset, bits).flatten()

            # calculate the dequantized weight
            if symmetric:
                W_dequantized = Q[:, cur_idx] * scale.flatten()
            else:
                W_dequantized = (Q[:, cur_idx] - offset.flatten()) * scale.flatten()

            # calculate quantization error (between original and dequantized weight column)
            Err_block[:, i] = (W[:, cur_idx] - W_dequantized) / L_inv_transpose[cur_idx, cur_idx]

            # update the rest of the weights in the block
            W[:, cur_idx:block_end_idx] -= (
                Err_block[:, i : i + 1] * L_inv_transpose[cur_idx : cur_idx + 1, cur_idx:block_end_idx]
            )
>>>>>>> e6162f5b

        # update the rest of the weights in the tensor
        W[:, block_end_idx:] -= Err_block @ L_inv_transpose[block_start_idx:block_end_idx, block_end_idx:]

<<<<<<< HEAD
    if torch.any(torch.isnan(W)):
        print('NaN in weights')
        print(bits, scale, offset)
        raise ValueError('NaN in weights')
    
    # stack the scales for grouped quantization
    if groupsize is not None:
        scale = torch.cat(group_scales, dim=1)
        offset = torch.cat(group_offsets, dim=1) if group_offsets[0] is not None else None

=======
>>>>>>> e6162f5b
    Q = Q.to(orig_dev, dtype=orig_dtype)
    scale = scale.to(orig_dev, dtype=orig_dtype)
    if not symmetric:
        offset = offset.to(orig_dev, dtype=orig_dtype)

    return Q, scale, offset


def construct_hessian(
    X: list[torch.Tensor | PackedQuantizedTensor], ignore_masks: list[torch.Tensor] | None = None
) -> torch.Tensor:
    """
    Construct the Hessian matrix for a given set of activations.
    """
    # Run GC and cleanup GPU memory
    cleanup_memory()

    if isinstance(X[0], PackedQuantizedTensor):
        X = [x.quantized_x for x in X]

    H = None
    num_samples = 0
    hidden_dim = X[0].shape[-1]
    H = torch.zeros(hidden_dim, hidden_dim, device='cuda')
    for idx, X_batch in enumerate(X):
        batch_size, seq_len = X_batch.shape[:2]
        if ignore_masks:
            X_batch[ignore_masks[idx] == 0] = 0
            num_elements = ignore_masks[idx].sum()
        else:
            num_elements = batch_size * seq_len

        X_batch = X_batch.to('cuda', dtype=torch.float32) * torch.rsqrt(torch.tensor(num_elements, device='cuda'))
        H_batch = torch.einsum('bld,blc->dc', X_batch, X_batch)
        H = H * (num_samples / (num_samples + num_elements)) + H_batch * (num_elements / (num_samples + num_elements))
        num_samples += num_elements

    return H


@torch.no_grad()
def get_signals(
    layer_adapter: LayerAdapter, layer_args: list[tuple], layer_kwargs: list[dict[str, Any]]
) -> tuple[list[torch.Tensor], list[torch.Tensor], list[torch.Tensor], list[torch.Tensor], list[torch.Tensor]]:
    """
    Take the input signals ("activations") for a layer, run the layer forward.
    Return the output of the layer and the inputs to the attention inputs & output, and to the mlp inputs & output.
    """
    qkv_inputs, o_proj_inputs, upgate_inputs, down_proj_inputs = [], [], [], []
    outputs = []
    device = 'cuda'
    layer_adapter.layer.to(device)

    def make_hook(storage_list):
        def hook_fn(_, args: tuple, _output: Any) -> None:
            storage_list.append(args[0])

        return hook_fn

    hooks = [make_hook(qkv_inputs), make_hook(o_proj_inputs), make_hook(upgate_inputs), make_hook(down_proj_inputs)]
    modules = [
        layer_adapter.get_attention_inputs()[0],
        layer_adapter.get_attention_output(),
        layer_adapter.get_mlp_inputs()[0],
        layer_adapter.get_mlp_output(),
    ]
    hooks = [m.register_forward_hook(h) for m, h in zip(modules, hooks)]

    for layer_args_batch, layer_kwargs_batch in zip(layer_args, layer_kwargs):
        layer_args_batch, layer_kwargs_batch = map_tensors([layer_args_batch, layer_kwargs_batch], device=device)
        out = layer_adapter.layer(*layer_args_batch, **layer_kwargs_batch)
        if isinstance(out, tuple):
            out = out[layer_adapter.hidden_states_output_position]
        outputs.append(out)

    for h in hooks:
        h.remove()

    return qkv_inputs, o_proj_inputs, upgate_inputs, down_proj_inputs, outputs


def set_tensors(
    module: torch.nn.Linear | QuarotFP16Linear,
    quantized_weight: torch.Tensor,
    scale: torch.Tensor,
    offset: torch.Tensor | None = None,
) -> None:
    """
    Set the quantized weight, scale, and offset into a module. If the module is a torch.nn.Linear, the weight is dequantized using the scale and offset.
    Otherwise if it is a QuarotFP16Linear, the weight buffer is set to be equal to quantized_weight - offset, and the weight scale buffer is equal to the given scale.
    """
    out_features, in_features = module.weight.data.shape
    assert quantized_weight.shape == (out_features, in_features)
    assert scale.shape == (out_features, 1)
    if offset is not None:
        assert offset.shape == (out_features, 1)

    if isinstance(module, QuarotFP16Linear):
        module.weight.data = quantized_weight  # out_features x in_features
        module.weight_scales.data = scale  # out_features x 1
        if offset is not None:
            module.weight.data -= offset
    elif isinstance(module, torch.nn.Linear):
        # Here we dequantize the weights and set them back into the module
        module.weight.data = quantized_weight * scale
        if offset is not None:
            module.weight.data -= offset * scale
    else:
        raise ValueError(f"Unsupported module type {type(module)}")


def quantize_model_gptq(
    model_adapter: ModelAdapter,
    dataloader: torch.utils.data.DataLoader[torch.Tensor],
    bits: int,
    symmetric: bool = True,
    apply_mask: bool = False,
    damping: float = 0.01,
) -> None:
    """
    Quantize the model in-place using the GPTQ scheme, using the dataloader calibration data. All weights are stored in FP16.
    If the model is a QuaRot model, the weights-minus-offsets and scales are stored in the QuarotFP16Linear modules. If the model is not a QuaRot model,
    the weights are dequantized and stored in the torch.nn.Linear modules.
    """
    model_adapter.model.eval()

    inps, args, kwargs, ignore_masks = [], [], [], []
    for batch in dataloader:
        inp_batch, args_batch, kwargs_batch = get_layer0_inputs(model_adapter, batch)
        inps.append(inp_batch)
        args.append(args_batch)
        kwargs.append(kwargs_batch)
        if apply_mask:
            ignore_masks.append(batch["attention_mask"])

    for layer_adapter in tqdm(model_adapter.get_layers(), unit="layer", desc="Quantizing layer"):
        layer_adapter.layer.to('cuda')

        # get all activations for the current layer (4 sets)
        qkv_inputs, o_proj_inputs, upgate_inputs, down_proj_inputs, outputs = get_signals(layer_adapter, args, kwargs)

        # compute the 4 Hessians
        H_qkv, H_o_proj, H_upgate, H_down_proj = [
            construct_hessian(X, ignore_masks) for X in [qkv_inputs, o_proj_inputs, upgate_inputs, down_proj_inputs]
        ]

        # get 4 weight matrices (concat as needed)
        W_qkv = torch.cat([w.weight.data for w in layer_adapter.get_attention_inputs()], dim=0)
        W_o_proj = layer_adapter.get_attention_output().weight.data
        W_upgate = torch.cat([w.weight.data for w in layer_adapter.get_mlp_inputs()], dim=0)
        W_down_proj = layer_adapter.get_mlp_output().weight.data

<<<<<<< HEAD
        # 4 calls to quantizer
        Q_qkv, scale_qkv, offset_qkv = quantize_weight_gptq(W_qkv, H_qkv, bits, symmetric=symmetric, percdamp=damping)
        Q_o_proj, scale_o_proj, offset_o_proj = quantize_weight_gptq(W_o_proj, H_o_proj, bits, symmetric=symmetric, percdamp=damping)
        Q_upgate, scale_upgate, offset_upgate = quantize_weight_gptq(W_upgate, H_upgate, bits, symmetric=symmetric, percdamp=damping)
=======
        # call the quantizer
        Q_qkv, scale_qkv, offset_qkv = quantize_weight_gptq(W_qkv, H_qkv, bits, symmetric=symmetric)
        Q_o_proj, scale_o_proj, offset_o_proj = quantize_weight_gptq(W_o_proj, H_o_proj, bits, symmetric=symmetric)
        Q_upgate, scale_upgate, offset_upgate = quantize_weight_gptq(W_upgate, H_upgate, bits, symmetric=symmetric)
>>>>>>> e6162f5b
        Q_down_proj, scale_down_proj, offset_down_proj = quantize_weight_gptq(
            W_down_proj, H_down_proj, bits, symmetric=symmetric, percdamp=damping)

        # set the quantized weights and scales of the attention inputs
        attn_inputs = layer_adapter.get_attention_inputs()
        for module, quantized_weight, scale, offset in zip(
            attn_inputs,
            torch.chunk(Q_qkv, len(attn_inputs), dim=0),
            torch.chunk(scale_qkv, len(attn_inputs), dim=0),
            torch.chunk(offset_qkv, len(attn_inputs), dim=0) if offset_qkv is not None else [None] * len(attn_inputs),
        ):
            set_tensors(module, quantized_weight, scale, offset)

        # set the quantized weights and scales of the attention output
        set_tensors(layer_adapter.get_attention_output(), Q_o_proj, scale_o_proj, offset_o_proj)

        # set the quantized weights and scales of the MLP inputs
        mlp_inputs = layer_adapter.get_mlp_inputs()
        for module, quantized_weight, scale, offset in zip(
            mlp_inputs,
            torch.chunk(Q_upgate, len(mlp_inputs), dim=0),
            torch.chunk(scale_upgate, len(mlp_inputs), dim=0),
            torch.chunk(offset_upgate, len(mlp_inputs), dim=0)
            if offset_upgate is not None
            else [None] * len(mlp_inputs),
        ):
            set_tensors(module, quantized_weight, scale, offset)

        # set the quantized weights and scales of the MLP output
        set_tensors(layer_adapter.get_mlp_output(), Q_down_proj, scale_down_proj, offset_down_proj)

        # outputs of this layer are inputs of the next
        args = [layer_adapter.get_updated_args(output_i, args_i) for output_i, args_i in zip(outputs, args)]

        layer_adapter.layer.to('cpu')<|MERGE_RESOLUTION|>--- conflicted
+++ resolved
@@ -12,18 +12,14 @@
 from slicegpt.utils import cleanup_memory, map_tensors
 
 
-def gptq_quantize_column(i, col_idx, block_end_idx, 
-                    W, Q, Err_block, L_inv_transpose, 
-                    scale, offset, bits, symmetric):
+def gptq_quantize_column(i, col_idx, block_end_idx, W, Q, Err_block, L_inv_transpose, scale, offset, bits, symmetric):
     """
     Quantize one column of the weight matrix, W[:, col_idx]
-    
-    i indexes the current position in the block. 
+
+    i indexes the current position in the block.
     """
     # store the int-quantized weight column
-    Q[:, col_idx] = quantize_weight_rtn(
-        W[:, col_idx : col_idx + 1], scale, offset, bits, symmetric=symmetric
-    ).flatten()
+    Q[:, col_idx] = quantize_weight_rtn(W[:, col_idx : col_idx + 1], scale, offset, bits, symmetric=symmetric).flatten()
 
     # calculate the dequantized weight
     if symmetric:
@@ -38,6 +34,7 @@
     W[:, col_idx:block_end_idx] -= (
         Err_block[:, i : i + 1] * L_inv_transpose[col_idx : col_idx + 1, col_idx:block_end_idx]
     )
+
 
 @torch.no_grad()
 def quantize_weight_gptq(
@@ -69,23 +66,16 @@
     W = W.to('cuda', dtype=torch.float32)
     H = H.to(W.device)
 
-    # deal with group quantization. 
+    # deal with group quantization.
     # If groupsize is None, we quantize the entire tensor at once (there's a single scale and offset).
     # otherwise, we collect the scale/offset for each group in a list
     if groupsize is None:
         scale, offset = calculate_scales(W, bits, symmetric=symmetric, clip_weights=clip_weights, vectorized=False)
         scale = scale.float()
-<<<<<<< HEAD
         offset = offset.float() if offset is not None else None
     else:
         group_scales = []
         group_offsets = []
-=======
-        if not symmetric:
-            offset = offset.float()
-    else:
-        raise NotImplementedError("Groupwise quantization not yet tested for GPTQ")
->>>>>>> e6162f5b
 
     # find dead weights and set them to zero, and their Hess value to 1
     dead = torch.diag(H) == 0.0
@@ -95,11 +85,11 @@
     # add damping to the diagonal
     H.diagonal().add_(percdamp * torch.mean(torch.diag(H)))
 
-    # calculate the inverse layer Hessian (Cholesky form). 
-    # NB this is different to the original implementation. We require the (transpose) of the choleskyu of the _inverse_ of H. 
-    # oringially this was done by chol(inv(H)). Here we do chol(H)^-1, with some re-ordering to ensure we get an equivalent solution. 
+    # calculate the inverse layer Hessian (Cholesky form).
+    # NB this is different to the original implementation. We require the (transpose) of the choleskyu of the _inverse_ of H.
+    # oringially this was done by chol(inv(H)). Here we do chol(H)^-1, with some re-ordering to ensure we get an equivalent solution.
     # chol(inv(H), upper=True) = flip(inv(chol(flip(H), upper=False)))
-    # This version requires fewer flops and should be numerically superior. 
+    # This version requires fewer flops and should be numerically superior.
     PHP = torch.flip(H, (0, 1))
     L = torch.linalg.cholesky(PHP)
     L_inv = torch.linalg.solve_triangular(L, torch.eye(L.shape[0], device=L.device, dtype=L.dtype), upper=False)
@@ -112,8 +102,8 @@
 
         Err_block = torch.zeros((W.shape[0], blocksize), dtype=W.dtype, device=W.device)
 
-        for i in range(blocksize): # i = which col to quantize (wrt block)
-            col_idx = block_start_idx + i # which ciolumn to quantize (wrt original matrix)
+        for i in range(blocksize):  # i = which col to quantize (wrt block)
+            col_idx = block_start_idx + i  # which ciolumn to quantize (wrt original matrix)
 
             # if this is a new group, calculate the scales for the group
             if groupsize is not None and col_idx % groupsize == 0:
@@ -124,51 +114,23 @@
                     clip_weights=clip_weights,
                     vectorized=False,
                 )
-<<<<<<< HEAD
                 scale = scale.float()
                 offset = offset.float() if offset is not None else None
                 group_scales.append(scale)
                 group_offsets.append(offset)
 
-            gptq_quantize_column(i, col_idx, block_end_idx, 
-                    W, Q, Err_block, L_inv_transpose, 
-                    scale, offset, bits, symmetric)
-=======
-
-            # store the int-quantized weight column
-            Q[:, cur_idx] = quantize_weight_rtn(W[:, cur_idx : cur_idx + 1], scale, offset, bits).flatten()
-
-            # calculate the dequantized weight
-            if symmetric:
-                W_dequantized = Q[:, cur_idx] * scale.flatten()
-            else:
-                W_dequantized = (Q[:, cur_idx] - offset.flatten()) * scale.flatten()
-
-            # calculate quantization error (between original and dequantized weight column)
-            Err_block[:, i] = (W[:, cur_idx] - W_dequantized) / L_inv_transpose[cur_idx, cur_idx]
-
-            # update the rest of the weights in the block
-            W[:, cur_idx:block_end_idx] -= (
-                Err_block[:, i : i + 1] * L_inv_transpose[cur_idx : cur_idx + 1, cur_idx:block_end_idx]
+            gptq_quantize_column(
+                i, col_idx, block_end_idx, W, Q, Err_block, L_inv_transpose, scale, offset, bits, symmetric
             )
->>>>>>> e6162f5b
 
         # update the rest of the weights in the tensor
         W[:, block_end_idx:] -= Err_block @ L_inv_transpose[block_start_idx:block_end_idx, block_end_idx:]
 
-<<<<<<< HEAD
-    if torch.any(torch.isnan(W)):
-        print('NaN in weights')
-        print(bits, scale, offset)
-        raise ValueError('NaN in weights')
-    
     # stack the scales for grouped quantization
     if groupsize is not None:
         scale = torch.cat(group_scales, dim=1)
         offset = torch.cat(group_offsets, dim=1) if group_offsets[0] is not None else None
 
-=======
->>>>>>> e6162f5b
     Q = Q.to(orig_dev, dtype=orig_dtype)
     scale = scale.to(orig_dev, dtype=orig_dtype)
     if not symmetric:
@@ -321,19 +283,17 @@
         W_upgate = torch.cat([w.weight.data for w in layer_adapter.get_mlp_inputs()], dim=0)
         W_down_proj = layer_adapter.get_mlp_output().weight.data
 
-<<<<<<< HEAD
         # 4 calls to quantizer
         Q_qkv, scale_qkv, offset_qkv = quantize_weight_gptq(W_qkv, H_qkv, bits, symmetric=symmetric, percdamp=damping)
-        Q_o_proj, scale_o_proj, offset_o_proj = quantize_weight_gptq(W_o_proj, H_o_proj, bits, symmetric=symmetric, percdamp=damping)
-        Q_upgate, scale_upgate, offset_upgate = quantize_weight_gptq(W_upgate, H_upgate, bits, symmetric=symmetric, percdamp=damping)
-=======
-        # call the quantizer
-        Q_qkv, scale_qkv, offset_qkv = quantize_weight_gptq(W_qkv, H_qkv, bits, symmetric=symmetric)
-        Q_o_proj, scale_o_proj, offset_o_proj = quantize_weight_gptq(W_o_proj, H_o_proj, bits, symmetric=symmetric)
-        Q_upgate, scale_upgate, offset_upgate = quantize_weight_gptq(W_upgate, H_upgate, bits, symmetric=symmetric)
->>>>>>> e6162f5b
+        Q_o_proj, scale_o_proj, offset_o_proj = quantize_weight_gptq(
+            W_o_proj, H_o_proj, bits, symmetric=symmetric, percdamp=damping
+        )
+        Q_upgate, scale_upgate, offset_upgate = quantize_weight_gptq(
+            W_upgate, H_upgate, bits, symmetric=symmetric, percdamp=damping
+        )
         Q_down_proj, scale_down_proj, offset_down_proj = quantize_weight_gptq(
-            W_down_proj, H_down_proj, bits, symmetric=symmetric, percdamp=damping)
+            W_down_proj, H_down_proj, bits, symmetric=symmetric, percdamp=damping
+        )
 
         # set the quantized weights and scales of the attention inputs
         attn_inputs = layer_adapter.get_attention_inputs()
