--- conflicted
+++ resolved
@@ -82,11 +82,7 @@
             'meta-llama/Llama-2-7b-hf',
             'meta-llama/Llama-2-13b-hf',
             'meta-llama/Llama-2-70b-hf',
-<<<<<<< HEAD
-            # Phi 2 Models
-=======
             # Phi-2 model
->>>>>>> e231cecc
             'microsoft/phi-2',
         ],
         default="facebook/opt-125m",
@@ -189,19 +185,11 @@
     parser.add_argument('--lora-r', type=int, default=8)
     parser.add_argument('--lora-bias', type=str, default="none")
     
-    parser.add_argument('--st_checkpoint_dir', type=str, default=".")
-
-<<<<<<< HEAD
-    # For LLAMA 2 models, possible modules: k_proj, v_proj, q_proj, o_proj, gate_proj, up_proj, down_proj
-    # For OPT models, possible modules: k_proj, v_proj, q_proj, out_proj, fc1, fc2
-    # For Phi-2 models, possible modules: Wqkv, out_proj, fc1, fc2
-=======
-    parser.add_argument('--st_checkpoint_dir', type=str, default=".")
+    parser.add_argument('--st-checkpoint-dir', type=str, default=".")
 
     # For LLAMA 2 models, possible modules: k_proj v_proj q_proj o_proj gate_proj up_proj down_proj
     # For OPT models, possible modules: k_proj v_proj q_proj out_proj fc1 fc2
     # For phi models, possible modules: k_proj v_proj q_proj dense fc1 fc2
->>>>>>> e231cecc
     parser.add_argument(
         '--lora-target-modules',
         nargs='+',
