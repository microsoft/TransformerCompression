--- conflicted
+++ resolved
@@ -106,15 +106,10 @@
     )
 
     parser.add_argument("--save-dir", type=str, default=None, help="Path to save the model.")
-<<<<<<< HEAD
-    parser.add_argument("--load-model-path", type=str, default=None, help="Path to load the sliced model from.")
-    parser.add_argument('--hf-token', type=str, default=None)
-=======
     parser.add_argument(
         "--load-model-path", type=str, default=None, required=True, help="Path to load the sliced model from."
     )
     parser.add_argument('--hf-token', type=str, default=os.getenv('HF_TOKEN', None))
->>>>>>> ea2312a3
 
     parser.add_argument('--wandb-project', type=str, default="slicegpt-finetuning")
     parser.add_argument('--no-wandb', action="store_true", help="Disable wandb.")
