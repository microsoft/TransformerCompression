--- conflicted
+++ resolved
@@ -56,17 +56,13 @@
     parser.add_argument(
         "--sparsity", type=float, default=0.0, help="A measure of how much slicing is applied (in the range [0, 1))"
     )
-<<<<<<< HEAD
     parser.add_argument(
         "--round-interval",
         type=int,
         default=8,
         help="Interval for rounding the weights (the best value may depend on your hardware)",
     )
-    parser.add_argument('--hf-token', type=str, default=None)
-=======
     parser.add_argument('--hf-token', type=str, default=os.getenv('HF_TOKEN', None))
->>>>>>> ea2312a3
     parser.add_argument("--batch-size", type=int, default=1, help="Batch size for evaluating with lm eval harness.")
     parser.add_argument(
         "--distribute-model",
