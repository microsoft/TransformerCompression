--- conflicted
+++ resolved
@@ -96,11 +96,7 @@
     except wandb.UsageError as e:
         # wandb.init will throw an error if the user is not logged in and the process is running in a non-shell
         # environment, e.g. notebook, IDE, no-shell process, etc. In this case, we want to continue without wandb.
-<<<<<<< HEAD
-        logging.info(f'Failed to initialize wandb: {e}, continuing without wandb.')
-=======
         logging.info(f'Failed to initialize wandb: {e}, continuing without wandb')
->>>>>>> 9511d7c3
         wandb.init(project=args.wandb_project, mode='disabled')
 
     if args.load_model_path:
