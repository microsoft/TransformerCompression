# Copyright (c) Microsoft Corporation.
# Licensed under the MIT license.

import argparse
import json
import logging
import os
import time

import lm_eval
import torch
import wandb
from lm_eval import tasks
from lm_eval import utils as lm_eval_utils
from lm_eval.api.registry import ALL_TASKS
from lm_eval.models.huggingface import HFLM
from lm_eval.tasks import initialize_tasks

<<<<<<< HEAD
from slicegpt import hf_utils, utils
from slicegpt.gpu_utils import sync_gpus
=======
from slicegpt import gpu_utils, hf_utils, utils
>>>>>>> e231cecc
from slicegpt.config import config

utils.configure_logging()

os.environ["WANDB__SERVICE_WAIT"] = "300"


def parse_args() -> argparse.Namespace:
    parser = argparse.ArgumentParser()
    parser.add_argument(
        "--model",
        type=str,
        help="OPT model to load; pass `facebook/opt-125m`.",
        choices=[
            # OPT models
            "facebook/opt-125m",
            "facebook/opt-1.3b",
            "facebook/opt-2.7b",
            "facebook/opt-6.7b",
            "facebook/opt-13b",
            "facebook/opt-30b",
            "facebook/opt-66b",
            # LLAMA 2 Models
            'meta-llama/Llama-2-7b-hf',
            'meta-llama/Llama-2-13b-hf',
            'meta-llama/Llama-2-70b-hf',
            # Phi 2 Models
            'microsoft/phi-2',
        ],
        default="facebook/opt-125m",
    )
    parser.add_argument(
<<<<<<< HEAD
        "--load-model-path", type=str, default=None, help="Path to load the sliced model from.",
=======
        "--load-model-path", type=str, default=None, help="Path to load the sliced model from.", required=True
>>>>>>> e231cecc
    )
    parser.add_argument(
        "--sparsity", type=float, default=0.0, help="A measure of how much slicing is applied (in the range [0, 1))"
    )
    parser.add_argument('--hf-token', type=str, default=None)
    parser.add_argument("--batch-size", type=int, default=1, help="Batch size for evaluating with lm eval harness.")
    parser.add_argument(
        "--distribute-model",
        action="store_true",
        help="Use accelerate to put the model on multiple GPUs for evaluation. It is recommended to use it for models with 30B parameters and above.",
    )
    parser.add_argument('--no-wandb', action="store_true", help="Disable wandb.")
<<<<<<< HEAD
    parser.add_argument('--time', action="store_true", help="Time the evaluation.")
=======
>>>>>>> e231cecc
    parser.add_argument(
        '--tasks',
        nargs='+',
        default=["piqa", "hellaswag", "arc_easy", "arc_challenge", "winogrande"],
        choices=lm_eval_utils.MultiChoice(tasks.ALL_TASKS),
    )
<<<<<<< HEAD
    parser.add_argument('--num-fewshot', type=int, default=0, help="Number of fewshots for all tasks.")
=======
>>>>>>> e231cecc
    return parser.parse_args()


def main() -> None:
    logging.info("Running SliceGPT zeroshot tasks experiment.")

    initialize_tasks()
    args = parse_args()

    logging.info(f"PyTorch device: {config.device}")
    logging.info(f"Number of available cuda devices: {torch.cuda.device_count()}")

    try:
        wandb.init(project="slicegpt-lm-eval", config=args, mode='disabled' if args.no_wandb else None)
    except wandb.UsageError as e:
        # wandb.init will throw an error if the user is not logged in and the process is running in a non-shell
        # environment, e.g. notebook, IDE, no-shell process, etc. In this case, we want to continue without wandb.
        logging.info(f'Failed to initialize wandb: {e}, continuing without wandb.')
        wandb.init(project="slicegpt-lm-eval", mode='disabled')
<<<<<<< HEAD

    if args.load_model_path:
        # load the sliced model
        logging.info(f"Loading sliced {args.model} model from {args.load_model_path} with sparsity {args.sparsity}")
        model_adapter, tokenizer = hf_utils.load_sliced_model(
            args.model, args.load_model_path, args.sparsity, token=args.hf_token
        )
    else:
        # load the original model
        logging.info(f"Loading {args.model} model")
        model_adapter, tokenizer = hf_utils.get_model_and_tokenizer(args.model, token=args.hf_token)

=======

    # load the sliced model
    logging.info(f"Loading sliced {args.model} model from {args.load_model_path} with sparsity {args.sparsity}")
    model_adapter, tokenizer = hf_utils.load_sliced_model(
        args.model, args.load_model_path, args.sparsity, token=args.hf_token
    )

>>>>>>> e231cecc
    # the lm eval harness ties the weights, but this should not be done for sliced models unless the lm_head was sliced
    model_adapter.model.tie_weights = lambda: None

    if args.distribute_model:
        # distribute model across available GPUs
        gpu_utils.distribute_model(model_adapter)
    else:
        model_adapter.model.to(config.device)

    ### LM Eval Harness ###
<<<<<<< HEAD
    hflm = HFLM(pretrained=model_adapter.model, tokenizer=tokenizer, batch_size=args.batch_size)
=======
    hflm = HFLM(pretrained=model_adapter.model, tokenizer=tokenizer)
>>>>>>> e231cecc

    if args.tasks is None:
        task_names = tasks.ALL_TASKS
    else:
        task_names = lm_eval_utils.pattern_match(args.tasks, ALL_TASKS)
<<<<<<< HEAD

    mmlu_task_num_questions = {}
    for task_name in task_names:
        if 'mmlu' in task_name:
            mmlu_task_num_questions[task_name] = lm_eval.tasks.get_task_dict([task_name])[task_name].dataset["test"].num_rows

    logging.info(f"Selected Tasks: {task_names}")

    if args.time:
        sync_gpus()
        start_time = time.time()

    results = lm_eval.simple_evaluate(hflm, tasks=task_names, num_fewshot=args.num_fewshot, batch_size=args.batch_size)['results']

    if args.time:
        sync_gpus()
        elapsed = time.time() - start_time
        wandb.log({'time_eval': elapsed})
        logging.info(
            "Time spent on evaluation: %s",
            time.strftime("%H:%M:%S.{}".format(str(elapsed % 1)[2:])[:13], time.gmtime(elapsed)),
        )

=======

    logging.info(f"Selected Tasks: {task_names}")

    results = lm_eval.simple_evaluate(hflm, tasks=task_names, batch_size=args.batch_size)['results']

>>>>>>> e231cecc
    wandb.log(results)
    logging.info(json.dumps(results, indent=2))

    # calculate the avg across the tasks
    n_tasks = len(task_names)
    acc_cumul = 0
<<<<<<< HEAD
    acc_mmlu = 0

    # Iterate over tasks and accumulate results
    for task, result in results.items():
        acc = result.get('acc_norm,none', result['acc,none'])
        if 'mmlu' in task:
            acc_mmlu += acc * mmlu_task_num_questions[task]
        else:
            acc_cumul += acc

    # Calculate average accuracy for mmlu tasks if any
    acc_mmlu_avg = acc_mmlu / sum(mmlu_task_num_questions.values()) if mmlu_task_num_questions else 0
    wandb.log({'acc_mmlu_avg': acc_mmlu_avg})

    # Calculate average accuracy
    acc_avg = (acc_cumul + acc_mmlu_avg) / n_tasks
=======
    for task in results:
        if results[task].get('acc_norm,none', None):
            acc_cumul += results[task]['acc_norm,none']
        else:
            acc_cumul += results[task]['acc,none']
>>>>>>> e231cecc

    wandb.log({'acc_avg': acc_avg})
    logging.info(f"Average accuracy across tasks: {acc_avg}")


if __name__ == "__main__":
    main()<|MERGE_RESOLUTION|>--- conflicted
+++ resolved
@@ -16,12 +16,7 @@
 from lm_eval.models.huggingface import HFLM
 from lm_eval.tasks import initialize_tasks
 
-<<<<<<< HEAD
-from slicegpt import hf_utils, utils
-from slicegpt.gpu_utils import sync_gpus
-=======
 from slicegpt import gpu_utils, hf_utils, utils
->>>>>>> e231cecc
 from slicegpt.config import config
 
 utils.configure_logging()
@@ -54,11 +49,7 @@
         default="facebook/opt-125m",
     )
     parser.add_argument(
-<<<<<<< HEAD
         "--load-model-path", type=str, default=None, help="Path to load the sliced model from.",
-=======
-        "--load-model-path", type=str, default=None, help="Path to load the sliced model from.", required=True
->>>>>>> e231cecc
     )
     parser.add_argument(
         "--sparsity", type=float, default=0.0, help="A measure of how much slicing is applied (in the range [0, 1))"
@@ -71,20 +62,13 @@
         help="Use accelerate to put the model on multiple GPUs for evaluation. It is recommended to use it for models with 30B parameters and above.",
     )
     parser.add_argument('--no-wandb', action="store_true", help="Disable wandb.")
-<<<<<<< HEAD
-    parser.add_argument('--time', action="store_true", help="Time the evaluation.")
-=======
->>>>>>> e231cecc
     parser.add_argument(
         '--tasks',
         nargs='+',
         default=["piqa", "hellaswag", "arc_easy", "arc_challenge", "winogrande"],
         choices=lm_eval_utils.MultiChoice(tasks.ALL_TASKS),
     )
-<<<<<<< HEAD
     parser.add_argument('--num-fewshot', type=int, default=0, help="Number of fewshots for all tasks.")
-=======
->>>>>>> e231cecc
     return parser.parse_args()
 
 
@@ -104,7 +88,6 @@
         # environment, e.g. notebook, IDE, no-shell process, etc. In this case, we want to continue without wandb.
         logging.info(f'Failed to initialize wandb: {e}, continuing without wandb.')
         wandb.init(project="slicegpt-lm-eval", mode='disabled')
-<<<<<<< HEAD
 
     if args.load_model_path:
         # load the sliced model
@@ -117,15 +100,6 @@
         logging.info(f"Loading {args.model} model")
         model_adapter, tokenizer = hf_utils.get_model_and_tokenizer(args.model, token=args.hf_token)
 
-=======
-
-    # load the sliced model
-    logging.info(f"Loading sliced {args.model} model from {args.load_model_path} with sparsity {args.sparsity}")
-    model_adapter, tokenizer = hf_utils.load_sliced_model(
-        args.model, args.load_model_path, args.sparsity, token=args.hf_token
-    )
-
->>>>>>> e231cecc
     # the lm eval harness ties the weights, but this should not be done for sliced models unless the lm_head was sliced
     model_adapter.model.tie_weights = lambda: None
 
@@ -136,17 +110,12 @@
         model_adapter.model.to(config.device)
 
     ### LM Eval Harness ###
-<<<<<<< HEAD
     hflm = HFLM(pretrained=model_adapter.model, tokenizer=tokenizer, batch_size=args.batch_size)
-=======
-    hflm = HFLM(pretrained=model_adapter.model, tokenizer=tokenizer)
->>>>>>> e231cecc
 
     if args.tasks is None:
         task_names = tasks.ALL_TASKS
     else:
         task_names = lm_eval_utils.pattern_match(args.tasks, ALL_TASKS)
-<<<<<<< HEAD
 
     mmlu_task_num_questions = {}
     for task_name in task_names:
@@ -155,35 +124,14 @@
 
     logging.info(f"Selected Tasks: {task_names}")
 
-    if args.time:
-        sync_gpus()
-        start_time = time.time()
-
     results = lm_eval.simple_evaluate(hflm, tasks=task_names, num_fewshot=args.num_fewshot, batch_size=args.batch_size)['results']
 
-    if args.time:
-        sync_gpus()
-        elapsed = time.time() - start_time
-        wandb.log({'time_eval': elapsed})
-        logging.info(
-            "Time spent on evaluation: %s",
-            time.strftime("%H:%M:%S.{}".format(str(elapsed % 1)[2:])[:13], time.gmtime(elapsed)),
-        )
-
-=======
-
-    logging.info(f"Selected Tasks: {task_names}")
-
-    results = lm_eval.simple_evaluate(hflm, tasks=task_names, batch_size=args.batch_size)['results']
-
->>>>>>> e231cecc
     wandb.log(results)
     logging.info(json.dumps(results, indent=2))
 
     # calculate the avg across the tasks
     n_tasks = len(task_names)
     acc_cumul = 0
-<<<<<<< HEAD
     acc_mmlu = 0
 
     # Iterate over tasks and accumulate results
@@ -200,13 +148,6 @@
 
     # Calculate average accuracy
     acc_avg = (acc_cumul + acc_mmlu_avg) / n_tasks
-=======
-    for task in results:
-        if results[task].get('acc_norm,none', None):
-            acc_cumul += results[task]['acc_norm,none']
-        else:
-            acc_cumul += results[task]['acc,none']
->>>>>>> e231cecc
 
     wandb.log({'acc_avg': acc_avg})
     logging.info(f"Average accuracy across tasks: {acc_avg}")
