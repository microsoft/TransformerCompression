# Copyright (c) Microsoft Corporation.
# Licensed under the MIT license.

import argparse
import logging
import os

import torch
import wandb

from slicegpt import data_utils, gpu_utils, hf_utils, layernorm_fusion, rotate, utils

utils.configure_logging()

os.environ["WANDB__SERVICE_WAIT"] = "300"
DEV = torch.device("cuda" if torch.cuda.is_available() else "cpu")


def argparser():
    parser = argparse.ArgumentParser()
    parser.add_argument(
        "--model",
        type=str,
        help="OPT model to load; pass `facebook/opt-125m`.",
        choices=[
            # OPT models
            "facebook/opt-125m",
            "facebook/opt-1.3b",
            "facebook/opt-2.7b",
            "facebook/opt-6.7b",
            "facebook/opt-13b",
            "facebook/opt-30b",
            "facebook/opt-66b",
            # LLAMA 2 Models
            'meta-llama/Llama-2-7b-hf',
            'meta-llama/Llama-2-13b-hf',
            'meta-llama/Llama-2-70b-hf',
        ],
        default="facebook/opt-125m",
    )
    parser.add_argument(
        "--cal_dataset",
        type=str,
        help="Dataset to calibrate on.",
        choices=["wikitext2", "ptb", "c4"],
        default="wikitext2",
    )
    parser.add_argument(
        "--cal_nsamples",
        type=int,
        help="Number of samples of the calibration data to load.",
        default=128,
    )
    parser.add_argument("--batch_size", type=int, default=1, help="Batch size for loading the calibration data.")
    parser.add_argument("--seed", type=int, default=42, help="Seed for sampling the calibration data.")
    parser.add_argument(
        "--sparsity", type=float, default=0.0, help="A measure of how much slicing is applied (in the range [0, 1])"
    )
    parser.add_argument("--eval_baseline", action="store_true", help="Evaluate the baseline model.")
    parser.add_argument("--eval_fused_model", action="store_true", help="Evaluate the fused model.")
    parser.add_argument("--ppl_only", action="store_true", help="Evaluate the loaded model without doing compression.")
    parser.add_argument(
        "--distribute_model",
        action="store_true",
        help="Use accelerate to put the model on multiple GPUs for evaluation. It is recommended to use it for models with 30B parameters and above.",
    )

    parser.add_argument("--save_dir", type=str, default=None, help="Path to save the model.")
    parser.add_argument("--load_model_path", type=str, default=None, help="Path to load the sliced model from.")

    parser.add_argument('--hf_token', type=str, default=None)

    parser.add_argument('--no_wandb', action="store_true", help="Disable wandb.")

    args = parser.parse_args()

    logging.debug(f'Parsed arguments:')
    for arg, argv in vars(args).items():
        logging.debug(f'{arg} = {argv}')

    if not 0 <= args.sparsity < 1:
        raise argparse.ArgumentTypeError(f"Sparsity should be in the range [0, 1)")

    return args


def main() -> None:
    logging.info("Running SliceGPT perplexity experiment")
    logging.info(f"Number of available cuda devices: {torch.cuda.device_count()}")

    args = argparser()

    try:
        wandb.init(project="slicegpt", config=args, mode='disabled' if args.no_wandb else None)
    except wandb.UsageError as e:
        # wandb.init will throw an error if the user is not logged in and the process is running in a non-shell
        # environment, e.g. notebook, IDE, no-shell process, etc. In this case, we want to continue without wandb.
        logging.info(f'Failed to initialize wandb: {e}, continuing without wandb')
        wandb.init(project="slicegpt", mode='disabled')

    if args.load_model_path:
        # load the model from load_model_path to compute perplexity and skip rotation and slicing
        logging.info(f"Loading sliced {args.model} model from {args.load_model_path} with sparsity {args.sparsity}")
        model, tokenizer = hf_utils.load_sliced_model(args.model, args.load_model_path, args.sparsity, args.hf_token)
    else:
        # load one of the pre-trained models
        model, tokenizer = hf_utils.get_model(args.model, token=args.hf_token)

    dataloader, testloader = data_utils.get_loaders(
        dataset_name=args.cal_dataset,
        tokenizer=tokenizer,
        nsamples=args.cal_nsamples,
        seqlen=model.seqlen,
        batch_size=args.batch_size,
        seed=args.seed,
    )

    # evaluate perplexity and exit if sliced model is loaded or if ppl_only is set
    if args.load_model_path or args.ppl_only:
        if args.distribute_model:
            # distribute model across available GPUs
            gpu_utils.distribute_model(model)
        else:
            model = model.to(DEV)

        dataset_ppl = gpu_utils.evaluate_ppl(model, testloader, DEV)
        logging.info(f'Loaded model perplexity: {dataset_ppl}')
        wandb.log({"original_ppl": dataset_ppl})
        return

    # original ppl
    if args.eval_baseline:
        if args.distribute_model:
            # distribute model across available GPUs
            gpu_utils.distribute_model(model)
        else:
            model = model.to(DEV)

        dataset_ppl = gpu_utils.evaluate_ppl(model, testloader, DEV)
        logging.info(f'Original ppl: {dataset_ppl:.4f}')
        wandb.log({"original_ppl": dataset_ppl})
        model = model.cpu()
        utils.cleanup_memory()

    # replace modules with compressible equivalents
    layernorm_fusion.replace_modules(model, model.config)

    # fuse layernorms and add rotations to skip connections
    layernorm_fusion.fuse_modules(model)

    # don't run this on large and/or distributed models
    if args.eval_fused_model and not args.distribute_model:
        model = model.to(DEV)

        dataset_ppl = gpu_utils.evaluate_ppl(model, testloader, DEV)
        logging.info(f'Post-fusion: {dataset_ppl:.4f}')
        wandb.log({"post_fusion_ppl": dataset_ppl})

        model = model.cpu()

        # run GC and cleanup GPU memory
        utils.cleanup_memory()

<<<<<<< HEAD
    # compute new embedding dimension given the desired sparsity level
=======
    original_param_count = sum(int(p.nelement()) for p in model.parameters())
    logging.info(f'Original model parameters: {original_param_count:,d}')

    # compute new embedding dimension given the slicegpt sparsity
>>>>>>> e4f15735
    new_embedding_dimension = int((1 - args.sparsity) * model.config.hidden_size)
    logging.info(f"New embedding dimension: {new_embedding_dimension} (sparsity {args.sparsity})")

    rotate.rotate_and_slice(model, dataloader, new_embedding_dimension)

    if args.save_dir:
        if not os.path.exists(args.save_dir):
            os.makedirs(args.save_dir)

        model_file = os.path.join(args.save_dir, os.path.basename(args.model) + "_" + str(args.sparsity) + ".pt")
        torch.save(model.state_dict(), model_file)
        logging.info(f"Saved sliced model to {args.save_dir}")

    if args.distribute_model:
        gpu_utils.distribute_model(model)
    else:
        model = model.to(DEV)

    dataset_ppl = gpu_utils.evaluate_ppl(model, testloader, DEV)
    logging.info(f'After rotating and slicing {dataset_ppl:.4f}')
    wandb.log({"sliced_ppl": dataset_ppl})

    sliced_param_count = sum(int(p.nelement()) for p in model.parameters())
    sliced_fraction = 1.0 - sliced_param_count / original_param_count
    logging.info(f'Sliced model parameters: {sliced_param_count:,d} (sliced fraction {sliced_fraction:.4f})')


if __name__ == "__main__":
    main()<|MERGE_RESOLUTION|>--- conflicted
+++ resolved
@@ -101,7 +101,7 @@
     if args.load_model_path:
         # load the model from load_model_path to compute perplexity and skip rotation and slicing
         logging.info(f"Loading sliced {args.model} model from {args.load_model_path} with sparsity {args.sparsity}")
-        model, tokenizer = hf_utils.load_sliced_model(args.model, args.load_model_path, args.sparsity, args.hf_token)
+        model, tokenizer = hf_utils.load_sliced_model(args.model, args.load_model_path, args.sparsity, DEV)
     else:
         # load one of the pre-trained models
         model, tokenizer = hf_utils.get_model(args.model, token=args.hf_token)
@@ -161,14 +161,10 @@
         # run GC and cleanup GPU memory
         utils.cleanup_memory()
 
-<<<<<<< HEAD
-    # compute new embedding dimension given the desired sparsity level
-=======
     original_param_count = sum(int(p.nelement()) for p in model.parameters())
     logging.info(f'Original model parameters: {original_param_count:,d}')
 
-    # compute new embedding dimension given the slicegpt sparsity
->>>>>>> e4f15735
+    # compute new embedding dimension given the desired sparsity level
     new_embedding_dimension = int((1 - args.sparsity) * model.config.hidden_size)
     logging.info(f"New embedding dimension: {new_embedding_dimension} (sparsity {args.sparsity})")
 
