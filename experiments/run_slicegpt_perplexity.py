--- conflicted
+++ resolved
@@ -233,13 +233,7 @@
     )
 
     scheduler = ConstSlicingScheduler(new_embedding_dimension)
-<<<<<<< HEAD
-    rotate.rotate_and_slice(
-        model_adapter, train_loader, scheduler, ignore_tokens=ignore_tokens, final_orientation=args.final_orientation
-    )
-=======
-    rotate.rotate_and_slice(model_adapter, train_loader, scheduler)
->>>>>>> 9511d7c3
+    rotate.rotate_and_slice(model_adapter, train_loader, scheduler, final_orientation=args.final_orientation)
 
     if args.save_dir:
         path = pathlib.Path(args.save_dir)
