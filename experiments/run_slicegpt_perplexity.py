# Copyright (c) Microsoft Corporation.
# Licensed under the MIT license.

import argparse
import logging
import os

import torch
import wandb

from slicegpt import data_utils, gpu_utils, hf_utils, layernorm_fusion, rotate, utils

utils.configure_logging()

os.environ["WANDB__SERVICE_WAIT"] = "300"
DEV = torch.device("cuda" if torch.cuda.is_available() else "cpu")


def argparser():
    parser = argparse.ArgumentParser()
    parser.add_argument(
        "--model",
        type=str,
        help="OPT model to load; pass `facebook/opt-125m`.",
        choices=[
            # OPT models
            "facebook/opt-125m",
            "facebook/opt-1.3b",
            "facebook/opt-2.7b",
            "facebook/opt-6.7b",
            "facebook/opt-13b",
            "facebook/opt-30b",
            "facebook/opt-66b",
            # LLAMA 2 Models
            'meta-llama/Llama-2-7b-hf',
            'meta-llama/Llama-2-13b-hf',
            'meta-llama/Llama-2-70b-hf',
        ],
        default="facebook/opt-125m",
    )
    parser.add_argument(
        "--cal_dataset",
        type=str,
        help="Dataset to calibrate on.",
        choices=["wikitext2", "ptb", "c4"],
        default="wikitext2",
    )
    parser.add_argument(
        "--cal_nsamples",
        type=int,
        help="Number of samples of the calibration data to load.",
        default=128,
    )
    parser.add_argument("--batch_size", type=int, default=1, help="Batch size for loading the calibration data.")
    parser.add_argument("--seed", type=int, default=42, help="Seed for sampling the calibration data.")
    parser.add_argument(
        "--sparsity", type=float, default=0.0, help="A measure of how much slicing is applied (in the range [0, 1])"
    )
    parser.add_argument("--eval_baseline", action="store_true", help="Evaluate the baseline model.")
    parser.add_argument("--eval_fused_model", action="store_true", help="Evaluate the fused model.")
    parser.add_argument("--ppl_only", action="store_true", help="Evaluate the loaded model without doing compression.")
    parser.add_argument(
        "--distribute_model",
        action="store_true",
        help="Use accelerate to put the model on multiple GPUs for evaluation. It is recommended to use it for models with 30B parameters and above.",
    )

    parser.add_argument("--save_dir", type=str, default=None, help="Path to save the model.")
    parser.add_argument("--load_model_path", type=str, default=None, help="Path to load the sliced model from.")

    parser.add_argument('--hf_token', type=str, default=None)

    parser.add_argument('--no_wandb', action="store_true", help="Disable wandb.")

    args = parser.parse_args()

    logging.debug(f'Parsed arguments:')
    for arg, argv in vars(args).items():
        logging.debug(f'{arg} = {argv}')

    if not 0 <= args.sparsity < 1:
        raise argparse.ArgumentTypeError(f"Sparsity should be in the range [0, 1)")

    return args


<<<<<<< HEAD
def main() -> None:
    logging.info("Running SliceGPT perplexity experiment.")
=======
def main():
    logging.info("Running SliceGPT perplexity experiment")
>>>>>>> 914cfec8
    logging.info(f"Number of available cuda devices: {torch.cuda.device_count()}")

    args = argparser()

    try:
        wandb.init(project="slicegpt", config=args, mode='disabled' if args.no_wandb else None)
    except wandb.UsageError as e:
        # wandb.init will throw an error if the user is not logged in and the process is running in a non-shell
        # environment, e.g. notebook, IDE, no-shell process, etc. In this case, we want to continue without wandb.
        logging.info(f'Failed to initialize wandb: {e}, continuing without wandb')
        wandb.init(project="slicegpt", mode='disabled')

    if args.load_model_path:
        # load the model from load_model_path to compute perplexity and skip rotation and slicing
        logging.info(f"Loading sliced {args.model} model from {args.load_model_path} with sparsity {args.sparsity}")
        model, tokenizer = hf_utils.load_sliced_model(args.model, args.load_model_path, args.sparsity, DEV)
    else:
        # load one of the pre-trained models
        model, tokenizer = hf_utils.get_model(args.model, token=args.hf_token)

    dataloader, testloader = data_utils.get_loaders(
        dataset_name=args.cal_dataset,
        tokenizer=tokenizer,
        nsamples=args.cal_nsamples,
        seqlen=model.seqlen,
        batch_size=args.batch_size,
        seed=args.seed,
    )

    # evaluate perplexity and exit if sliced model is loaded or if ppl_only is set
    if args.load_model_path or args.ppl_only:
        if args.distribute_model:
            # distribute model across available GPUs
            gpu_utils.distribute_model(model)
        else:
            model = model.to(DEV)

        dataset_ppl = gpu_utils.evaluate_ppl(model, testloader, DEV)
        logging.info(f'Loaded model perplexity: {dataset_ppl}')
        wandb.log({"original_ppl": dataset_ppl})
        return

    # original ppl
    if args.eval_baseline:
        if args.distribute_model:
            # distribute model across available GPUs
            gpu_utils.distribute_model(model)
        else:
            model = model.to(DEV)
        dataset_ppl = gpu_utils.evaluate_ppl(model, testloader, DEV)
        logging.info(f'Original ppl: {dataset_ppl:.4f}')
        wandb.log({"original_ppl": dataset_ppl})
        model = model.cpu()
        utils.cleanup_memory()

    # fuse layernorms, add shortcuts, check perplexity
    layernorm_fusion.replace_modules(model, model.config)

    model = model.cpu()

    # Run GC and cleanup GPU memory
    utils.cleanup_memory()

    layernorm_fusion.fuse_modules(model)

    # don't run this on large and/or distributed models
    if args.eval_fused_model and not args.distribute_model:
        model = model.to(DEV)

        dataset_ppl = gpu_utils.evaluate_ppl(model, testloader, DEV)
        logging.info(f'Post-fusion: {dataset_ppl:.4f}')
        wandb.log({"post_fusion_ppl": dataset_ppl})

        model = model.cpu()

        # Run GC and cleanup GPU memory
        utils.cleanup_memory()

    original_param_count = sum(int(p.nelement()) for p in model.parameters())
    logging.info(f'Original model parameters: {original_param_count:,d}')

    # compute new embedding dimension given the slicegpt sparsity
    new_embedding_dimension = int((1 - args.sparsity) * model.config.hidden_size)
    logging.info(f"New embedding dimension: {new_embedding_dimension} (sparsity {args.sparsity})")

    rotate.rotate_and_slice(model, dataloader, new_embedding_dimension)

    if args.save_dir:
        if not os.path.exists(args.save_dir):
            os.makedirs(args.save_dir)

        model_file = os.path.join(args.save_dir, os.path.basename(args.model) + "_" + str(args.sparsity) + ".pt")
        torch.save(model.state_dict(), model_file)
        logging.info(f"Saved sliced model to {args.save_dir}")

    if args.distribute_model:
        gpu_utils.distribute_model(model)
    else:
        model = model.to(DEV)

    dataset_ppl = gpu_utils.evaluate_ppl(model, testloader, DEV)
    logging.info(f'After rotating and slicing {dataset_ppl:.4f}')
    wandb.log({"sliced_ppl": dataset_ppl})

    sliced_param_count = sum(int(p.nelement()) for p in model.parameters())
    sliced_fraction = 1.0 - sliced_param_count / original_param_count
    logging.info(f'Sliced model parameters: {sliced_param_count:,d} (sliced fraction {sliced_fraction:.4f})')


if __name__ == "__main__":
    main()<|MERGE_RESOLUTION|>--- conflicted
+++ resolved
@@ -84,13 +84,8 @@
     return args
 
 
-<<<<<<< HEAD
 def main() -> None:
-    logging.info("Running SliceGPT perplexity experiment.")
-=======
-def main():
     logging.info("Running SliceGPT perplexity experiment")
->>>>>>> 914cfec8
     logging.info(f"Number of available cuda devices: {torch.cuda.device_count()}")
 
     args = argparser()
