--- conflicted
+++ resolved
@@ -76,7 +76,6 @@
         print(f'Failed to initialize wandb: {e}, continuing without wandb.')
         wandb.init(project="slicegpt", mode='disabled')
 
-<<<<<<< HEAD
     if args.load_dir:
         # load the model from load_dir to compute perplexity and skipping rotation and slicing
         print(f"Loading sliced {args.model} model from {args.load_dir} with sparsity {args.sparsity}")
@@ -90,18 +89,6 @@
             batch_size=args.batch_size,
             seed=args.seed,
         )
-=======
-    # get model, data
-    model, tokenizer = hf_utils.get_model(args.model, args.hf_token)
-    dataloader, testloader = data_utils.get_loaders(
-        dataset_name=args.cal_dataset,
-        tokenizer=tokenizer,
-        nsamples=args.cal_nsamples,
-        seqlen=model.seqlen,
-        batch_size=args.batch_size,
-        seed=args.seed,
-    )
->>>>>>> 35c76bef
 
         dataset_ppl = gpu_utils.evaluate_ppl(model, testloader, DEV)
         print('\nPerplexity After rotating and slicing', dataset_ppl)
@@ -111,7 +98,6 @@
         # get model, data
         model, tokenizer = hf_utils.get_model(args.model, args.hf_token)
 
-<<<<<<< HEAD
         dataloader, testloader = data_utils.get_loaders(
             dataset_name=args.cal_dataset,
             tokenizer=tokenizer,
@@ -142,22 +128,6 @@
         print(f"New embedding dimension: {new_embedding_dimension} (sparsity {args.sparsity})")
 
         rotate.rotate_and_slice(model, dataloader, new_embedding_dimension)
-=======
-    if args.eval_fused_model:
-        dataset_ppl = gpu_utils.evaluate_ppl(model, testloader, DEV)
-        print('Post-fusion:', dataset_ppl)
-        wandb.log({"post_fusion_ppl": dataset_ppl})
-
-    # compute new embedding dimension given the slicegpt sparsity
-    new_embedding_dimension = int((1 - args.sparsity) * model.config.hidden_size)
-    print(f"New embedding dimension: {new_embedding_dimension} (sparsity {args.sparsity})")
-
-    rotate.rotate_and_slice_opt(model, dataloader, new_embedding_dimension)
-
-    dataset_ppl = gpu_utils.evaluate_ppl(model, testloader, DEV)
-    print('\nAfter rotating and slicing', dataset_ppl)
-    wandb.log({"sliced_ppl": dataset_ppl})
->>>>>>> 35c76bef
 
         if args.save_dir:
             torch.save(model.state_dict(), args.save_dir)
